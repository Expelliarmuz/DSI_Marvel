--- conflicted
+++ resolved
@@ -6,21 +6,13 @@
 import hashlib
 import time
 import os.path
-<<<<<<< HEAD
-=======
-
 import logging
->>>>>>> 1f234334
 
 
 class Analysis():
 
     def __init__(self, analysis_config: str) -> None:
-<<<<<<< HEAD
-        
-=======
-
->>>>>>> 1f234334
+
         dirname = os.path.dirname(__file__)
 
         CONFIG_PATHS = [os.path.join(dirname,'configs/system_config.yml'), 
@@ -29,13 +21,10 @@
               
 
 
-<<<<<<< HEAD
-=======
         logging.basicConfig(filename='analysis.log', level=logging.INFO)
         logging.info('Initializing Analysis')
 
         CONFIG_PATHS = ['src/Analysis_package/configs/system_config.yml', 'src/Analysis_package/configs/user_config.yml', 'src/Analysis_package/configs/secrets.yml']
->>>>>>> 1f234334
 
         # add the analysis config to the list of paths to load
         paths = CONFIG_PATHS + [analysis_config]
